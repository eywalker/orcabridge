from typing import Generator, Tuple, Dict, Any, Callable, Iterator, Optional
from .types import Tag, Packet
from .operation import Operation, Invocation


<<<<<<< HEAD
class Stream():
    def __init__(self):
        self._source: Optional[Invocation] = None

    @property
    def source(self) -> Optional[Invocation]:
        return self._source

    @source.setter
    def source(self, value: Invocation) -> None:
        if not isinstance(value, Invocation):
            raise TypeError("source must be an instance of Invocation")
        self._source = value

=======

class Stream:
>>>>>>> 1d2c1340
    def __iter__(self) -> Iterator[Tuple[Tag, Packet]]:
        raise NotImplementedError("Subclasses must implement __iter__ method")


class SyncStream(Stream):
    """
    A stream that will complete in a fixed amount of time. It is suitable for synchronous operations that
    will have to wait for the stream to finish before proceeding.
    """
<<<<<<< HEAD
    def __hash__(self) -> int:
        if hasattr(self, 'source') and self.source is not None:
            return hash(self.source)
        return super().__hash__()
    
=======

>>>>>>> 1d2c1340

class SyncStreamFromGenerator(SyncStream):
    """
    A synchronous stream that is backed by a generator function.
    """

<<<<<<< HEAD
    def __init__(self, generator_factory: Callable[[], Iterator[Tuple[Tag, Packet]]]) -> None:
        super().__init__()
=======
    def __init__(
        self, generator_factory: Callable[[], Iterator[Tuple[Tag, Packet]]]
    ) -> None:
>>>>>>> 1d2c1340
        self.generator_factory = generator_factory

    def __iter__(self) -> Iterator[Tuple[Tag, Packet]]:
        yield from self.generator_factory()

    def __len__(self) -> int:
        return sum(1 for _ in self)<|MERGE_RESOLUTION|>--- conflicted
+++ resolved
@@ -3,8 +3,8 @@
 from .operation import Operation, Invocation
 
 
-<<<<<<< HEAD
-class Stream():
+
+class Stream:
     def __init__(self):
         self._source: Optional[Invocation] = None
 
@@ -18,10 +18,6 @@
             raise TypeError("source must be an instance of Invocation")
         self._source = value
 
-=======
-
-class Stream:
->>>>>>> 1d2c1340
     def __iter__(self) -> Iterator[Tuple[Tag, Packet]]:
         raise NotImplementedError("Subclasses must implement __iter__ method")
 
@@ -31,29 +27,21 @@
     A stream that will complete in a fixed amount of time. It is suitable for synchronous operations that
     will have to wait for the stream to finish before proceeding.
     """
-<<<<<<< HEAD
     def __hash__(self) -> int:
         if hasattr(self, 'source') and self.source is not None:
             return hash(self.source)
         return super().__hash__()
-    
-=======
 
->>>>>>> 1d2c1340
 
 class SyncStreamFromGenerator(SyncStream):
     """
     A synchronous stream that is backed by a generator function.
     """
 
-<<<<<<< HEAD
-    def __init__(self, generator_factory: Callable[[], Iterator[Tuple[Tag, Packet]]]) -> None:
-        super().__init__()
-=======
     def __init__(
         self, generator_factory: Callable[[], Iterator[Tuple[Tag, Packet]]]
     ) -> None:
->>>>>>> 1d2c1340
+        super().__init__()
         self.generator_factory = generator_factory
 
     def __iter__(self) -> Iterator[Tuple[Tag, Packet]]:
